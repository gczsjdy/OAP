/*
 * Licensed to the Apache Software Foundation (ASF) under one or more
 * contributor license agreements.  See the NOTICE file distributed with
 * this work for additional information regarding copyright ownership.
 * The ASF licenses this file to You under the Apache License, Version 2.0
 * (the "License"); you may not use this file except in compliance with
 * the License.  You may obtain a copy of the License at
 *
 *    http://www.apache.org/licenses/LICENSE-2.0
 *
 * Unless required by applicable law or agreed to in writing, software
 * distributed under the License is distributed on an "AS IS" BASIS,
 * WITHOUT WARRANTIES OR CONDITIONS OF ANY KIND, either express or implied.
 * See the License for the specific language governing permissions and
 * limitations under the License.
 */

package org.apache.spark.sql.internal.oap

////////////////////////////////////////////////////////////////////////////////////////////////////
// This file defines the configuration options for OAP.
////////////////////////////////////////////////////////////////////////////////////////////////////


object OapConf {
  import org.apache.spark.sql.internal.SQLConf.SQLConfigBuilder

  val OAP_PARQUET_ENABLED =
    SQLConfigBuilder("spark.sql.oap.parquet.enable")
      .internal()
      .doc("Whether enable oap file format when encounter parquet files")
      .booleanConf
      .createWithDefault(true)

  val OAP_FULL_SCAN_THRESHOLD =
    SQLConfigBuilder("spark.sql.oap.statistics.fullScanThreshold")
      .internal()
      .doc("Define the full scan threshold based on oap statistics in index file. " +
        "If the analysis result is above this threshold, it will full scan data file, " +
        "otherwise, follow index way.")
      .doubleConf
      .createWithDefault(0.2)

  val OAP_STATISTICS_TYPES =
    SQLConfigBuilder("spark.sql.oap.statistics.type")
      .internal()
      .doc("Which types of pre-defined statistics are added in index file. " +
        "And here you should just write the statistics name. " +
        "Now, three types statistics are supported. " +
        "\"MINMAX\" MinMaxStatistics, " +
        "\"SAMPLE\" for SampleBasedStatistics, " +
        "\"PARTBYVALUE\" for PartedByValueStatistics. " +
        "If you want to add more than one type, just use comma " +
        "to separate, eg. \"MINMAX, SAMPLE, PARTBYVALUE, BLOOM\"")
      .stringConf
      .transform(_.toUpperCase)
      .toSequence
      .transform(_.sorted)
      .checkValues(
        Set("MINMAX", "SAMPLE", "PARTBYVALUE", "BLOOM").subsets().map(_.toSeq.sorted).toSet)
      .createWithDefault(Seq("BLOOM", "MINMAX", "PARTBYVALUE", "SAMPLE"))

  val OAP_STATISTICS_PART_NUM =
    SQLConfigBuilder("spark.sql.oap.statistics.partNum")
      .internal()
      .doc("PartedByValueStatistics gives statistics with the value interval, default 5")
      .intConf
      .createWithDefault(5)

  val OAP_STATISTICS_SAMPLE_RATE =
    SQLConfigBuilder("spark.sql.oap.statistics.sampleRate")
      .internal()
      .doc("Sample rate for sample based statistics, default value 0.05")
      .doubleConf
      .createWithDefault(0.05)

  val OAP_BLOOMFILTER_MAXBITS =
    SQLConfigBuilder("spark.sql.oap.statistics.bloom.maxBits")
      .internal()
      .doc("Define the max bit count parameter used in bloom " +
        "filter, default 33554432")
      .intConf
      .createWithDefault(1 << 20)

  val OAP_BLOOMFILTER_NUMHASHFUNC =
    SQLConfigBuilder("spark.sql.oap.statistics.bloom.numHashFunc")
      .internal()
      .doc("Define the number of hash functions used in bloom filter, default 3")
      .intConf
      .createWithDefault(3)

  val OAP_FIBERCACHE_SIZE =
    SQLConfigBuilder("spark.sql.oap.fiberCache.size")
      .internal()
      .doc("Define the size of fiber cache in KB, default 300 * 1024 KB")
      .longConf
      .createWithDefault(307200)

  val OAP_FIBERCACHE_STATS =
    SQLConfigBuilder("spark.sql.oap.fiberCache.stats")
      .internal()
      .doc("Whether enable cach stats record, default false")
      .booleanConf
      .createWithDefault(false)

  val OAP_COMPRESSION = SQLConfigBuilder("spark.sql.oap.compression.codec")
    .internal()
    .doc("Sets the compression codec use when writing Parquet files. Acceptable values include: " +
      "uncompressed, snappy, gzip, lzo.")
    .stringConf
    .transform(_.toUpperCase())
    .checkValues(Set("UNCOMPRESSED", "SNAPPY", "GZIP", "LZO"))
    .createWithDefault("GZIP")

  val OAP_ROW_GROUP_SIZE =
    SQLConfigBuilder("spark.sql.oap.rowgroup.size")
      .internal()
      .doc("Define the row number for each row group")
      .intConf
      .createWithDefault(1024 * 1024)

  val OAP_ENABLE_OINDEX =
    SQLConfigBuilder("spark.sql.oap.oindex.enabled")
      .internal()
      .doc("To indicate to enable/disable oindex for developers even if the index file is there")
      .booleanConf
      .createWithDefault(true)

  val OAP_ENABLE_EXECUTOR_INDEX_SELECTION =
    SQLConfigBuilder("spark.sql.oap.oindex.eis.enabled")
      .internal()
      .doc("To indicate if enable/disable index cbo which helps to choose a fast query path")
      .booleanConf
      .createWithDefault(true)

  val OAP_EXECUTOR_INDEX_SELECTION_FILE_POLICY =
    SQLConfigBuilder("spark.sql.oap.oindex.file.policy")
      .internal()
      .doc("To indicate if enable/disable file based index selection")
      .booleanConf
      .createWithDefault(true)

  val OAP_EXECUTOR_INDEX_SELECTION_STATISTICS_POLICY =
    SQLConfigBuilder("spark.sql.oap.oindex.statistics.policy")
      .internal()
      .doc("To indicate if enable/disable statistics based index selection")
      .booleanConf
      .createWithDefault(true)

  val OAP_ENABLE_OPTIMIZATION_STRATEGIES =
    SQLConfigBuilder("spark.sql.oap.strategies.enabled")
      .internal()
      .doc("To indicate if enable/disable oap strategies")
      .booleanConf
      .createWithDefault(false)

  val OAP_INDEX_FILE_SIZE_MAX_RATIO =
    SQLConfigBuilder("spark.sql.oap.oindex.size.ratio")
      .internal()
      .doc("To indicate if enable/disable index cbo which helps to choose a fast query path")
      .doubleConf
      .createWithDefault(0.7)

  val OAP_INDEXER_CHOICE_MAX_SIZE =
    SQLConfigBuilder("spark.sql.oap.indexer.max.use.size")
      .internal()
      .doc("The max availabe indexer choose size.")
      .intConf
      .createWithDefault(1)

  val OAP_BTREE_ROW_LIST_PART_SIZE =
    SQLConfigBuilder("spark.sql.oap.btree.rowList.part.size")
      .internal()
      .doc("The row count of each part of row list in btree index")
      .intConf
      .createWithDefault(1024 * 1024)

  val OAP_INDEX_DISABLE_LIST =
    SQLConfigBuilder("spark.sql.oap.oindex.disable.list")
    .internal()
    .doc("To disable specific index by index names for test purpose, this is supposed to be in " +
      "the format of indexA,indexB,indexC")
    .stringConf
    .createWithDefault("")

<<<<<<< HEAD
  val OAP_HEARTBEAT_INTERVAL =
    SQLConfigBuilder("spark.sql.oap.heartbeatInterval")
    .internal()
    .doc("To Configure the OAP status update interval, for example OAP metrics")
    .stringConf
    .createWithDefault("2s")

=======
  val OAP_UPDATE_FIBER_CACHE_METRICS_INTERVAL_SEC =
    SQLConfigBuilder("spark.sql.oap.update.fiber.cache.metrics.interval.sec")
      .internal()
      .doc("The interval of fiber cache metrics update")
      .longConf
      .createWithDefault(10L)
>>>>>>> 859cd74a
}<|MERGE_RESOLUTION|>--- conflicted
+++ resolved
@@ -183,7 +183,6 @@
     .stringConf
     .createWithDefault("")
 
-<<<<<<< HEAD
   val OAP_HEARTBEAT_INTERVAL =
     SQLConfigBuilder("spark.sql.oap.heartbeatInterval")
     .internal()
@@ -191,12 +190,10 @@
     .stringConf
     .createWithDefault("2s")
 
-=======
   val OAP_UPDATE_FIBER_CACHE_METRICS_INTERVAL_SEC =
     SQLConfigBuilder("spark.sql.oap.update.fiber.cache.metrics.interval.sec")
       .internal()
       .doc("The interval of fiber cache metrics update")
       .longConf
       .createWithDefault(10L)
->>>>>>> 859cd74a
 }